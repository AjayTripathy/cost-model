package costmodel

import (
	"context"
	"encoding/json"
	"flag"
	"fmt"
	"math"
	"net"
	"net/http"
	"reflect"
	"strconv"
	"strings"
	"time"

	"k8s.io/klog"

	"github.com/julienschmidt/httprouter"

	sentry "github.com/getsentry/sentry-go"

	costAnalyzerCloud "github.com/kubecost/cost-model/pkg/cloud"
	"github.com/kubecost/cost-model/pkg/clustercache"
	cm "github.com/kubecost/cost-model/pkg/clustermanager"
	"github.com/kubecost/cost-model/pkg/env"
	"github.com/kubecost/cost-model/pkg/errors"
	"github.com/kubecost/cost-model/pkg/prom"
	"github.com/kubecost/cost-model/pkg/thanos"
	prometheusClient "github.com/prometheus/client_golang/api"
	prometheusAPI "github.com/prometheus/client_golang/api/prometheus/v1"
	v1 "k8s.io/api/core/v1"
	metav1 "k8s.io/apimachinery/pkg/apis/meta/v1"

	"github.com/patrickmn/go-cache"
	"github.com/prometheus/client_golang/prometheus"

	"k8s.io/client-go/kubernetes"
	"k8s.io/client-go/rest"
)

const (
	prometheusTroubleshootingEp = "http://docs.kubecost.com/custom-prom#troubleshoot"
	RFC3339Milli                = "2006-01-02T15:04:05.000Z"
)

var (
	// gitCommit is set by the build system
<<<<<<< HEAD
	gitCommit                       string
	logCollectionEnabled            bool   = strings.EqualFold(os.Getenv(logCollectionEnvVar), "true")
	productAnalyticsEnabled         bool   = strings.EqualFold(os.Getenv(productAnalyticsEnvVar), "true")
	errorReportingEnabled           bool   = strings.EqualFold(os.Getenv(errorReportingEnvVar), "true")
	valuesReportingEnabled          bool   = strings.EqualFold(os.Getenv(valuesReportingEnvVar), "true")
	multiclusterDBBasicAuthUsername string = os.Getenv("MC_BASIC_AUTH_USERNAME")
	multiclusterDBBasicAuthPW       string = os.Getenv("MC_BASIC_AUTH_PW")
=======
	gitCommit               string
	logCollectionEnabled    bool = env.IsLogCollectionEnabled()
	productAnalyticsEnabled bool = env.IsProductAnalyticsEnabled()
	errorReportingEnabled   bool = env.IsErrorReportingEnabled()
	valuesReportingEnabled  bool = env.IsValuesReportingEnabled()
>>>>>>> 8207eeff
)

var Router = httprouter.New()
var A Accesses

type Accesses struct {
	PrometheusClient              prometheusClient.Client
	ThanosClient                  prometheusClient.Client
	KubeClientSet                 kubernetes.Interface
	ClusterManager                *cm.ClusterManager
	Cloud                         costAnalyzerCloud.Provider
	CPUPriceRecorder              *prometheus.GaugeVec
	RAMPriceRecorder              *prometheus.GaugeVec
	PersistentVolumePriceRecorder *prometheus.GaugeVec
	GPUPriceRecorder              *prometheus.GaugeVec
	NodeTotalPriceRecorder        *prometheus.GaugeVec
	RAMAllocationRecorder         *prometheus.GaugeVec
	CPUAllocationRecorder         *prometheus.GaugeVec
	GPUAllocationRecorder         *prometheus.GaugeVec
	PVAllocationRecorder          *prometheus.GaugeVec
	NetworkZoneEgressRecorder     prometheus.Gauge
	NetworkRegionEgressRecorder   prometheus.Gauge
	NetworkInternetEgressRecorder prometheus.Gauge
	ServiceSelectorRecorder       *prometheus.GaugeVec
	DeploymentSelectorRecorder    *prometheus.GaugeVec
	Model                         *CostModel
	OutOfClusterCache             *cache.Cache
}

type DataEnvelope struct {
	Code    int         `json:"code"`
	Status  string      `json:"status"`
	Data    interface{} `json:"data"`
	Message string      `json:"message,omitempty"`
}

// FilterFunc is a filter that returns true iff the given CostData should be filtered out, and the environment that was used as the filter criteria, if it was an aggregate
type FilterFunc func(*CostData) (bool, string)

// FilterCostData allows through only CostData that matches all the given filter functions
func FilterCostData(data map[string]*CostData, retains []FilterFunc, filters []FilterFunc) (map[string]*CostData, int, map[string]int) {
	result := make(map[string]*CostData)
	filteredEnvironments := make(map[string]int)
	filteredContainers := 0
DataLoop:
	for key, datum := range data {
		for _, rf := range retains {
			if ok, _ := rf(datum); ok {
				result[key] = datum
				// if any retain function passes, the data is retained and move on
				continue DataLoop
			}
		}
		for _, ff := range filters {
			if ok, environment := ff(datum); !ok {
				if environment != "" {
					filteredEnvironments[environment]++
				}
				filteredContainers++
				// if any filter function check fails, move on to the next datum
				continue DataLoop
			}
		}
		result[key] = datum
	}

	return result, filteredContainers, filteredEnvironments
}

func filterFields(fields string, data map[string]*CostData) map[string]CostData {
	fs := strings.Split(fields, ",")
	fmap := make(map[string]bool)
	for _, f := range fs {
		fieldNameLower := strings.ToLower(f) // convert to go struct name by uppercasing first letter
		klog.V(1).Infof("to delete: %s", fieldNameLower)
		fmap[fieldNameLower] = true
	}
	filteredData := make(map[string]CostData)
	for cname, costdata := range data {
		s := reflect.TypeOf(*costdata)
		val := reflect.ValueOf(*costdata)
		costdata2 := CostData{}
		cd2 := reflect.New(reflect.Indirect(reflect.ValueOf(costdata2)).Type()).Elem()
		n := s.NumField()
		for i := 0; i < n; i++ {
			field := s.Field(i)
			value := val.Field(i)
			value2 := cd2.Field(i)
			if _, ok := fmap[strings.ToLower(field.Name)]; !ok {
				value2.Set(reflect.Value(value))
			}
		}
		filteredData[cname] = cd2.Interface().(CostData)
	}
	return filteredData
}

func normalizeTimeParam(param string) (string, error) {
	if param == "" {
		return "", fmt.Errorf("invalid time param")
	}
	// convert days to hours
	if param[len(param)-1:] == "d" {
		count := param[:len(param)-1]
		val, err := strconv.ParseInt(count, 10, 64)
		if err != nil {
			return "", err
		}
		val = val * 24
		param = fmt.Sprintf("%dh", val)
	}

	return param, nil
}

// writeReportingFlags writes the reporting flags to the cluster info map
func writeReportingFlags(clusterInfo map[string]string) {
	clusterInfo["logCollection"] = fmt.Sprintf("%t", logCollectionEnabled)
	clusterInfo["productAnalytics"] = fmt.Sprintf("%t", productAnalyticsEnabled)
	clusterInfo["errorReporting"] = fmt.Sprintf("%t", errorReportingEnabled)
	clusterInfo["valuesReporting"] = fmt.Sprintf("%t", valuesReportingEnabled)
}

// parsePercentString takes a string of expected format "N%" and returns a floating point 0.0N.
// If the "%" symbol is missing, it just returns 0.0N. Empty string is interpreted as "0%" and
// return 0.0.
func ParsePercentString(percentStr string) (float64, error) {
	if len(percentStr) == 0 {
		return 0.0, nil
	}
	if percentStr[len(percentStr)-1:] == "%" {
		percentStr = percentStr[:len(percentStr)-1]
	}
	discount, err := strconv.ParseFloat(percentStr, 64)
	if err != nil {
		return 0.0, err
	}
	discount *= 0.01

	return discount, nil
}

// parseDuration converts a Prometheus-style duration string into a Duration
func ParseDuration(duration string) (*time.Duration, error) {
	unitStr := duration[len(duration)-1:]
	var unit time.Duration
	switch unitStr {
	case "s":
		unit = time.Second
	case "m":
		unit = time.Minute
	case "h":
		unit = time.Hour
	case "d":
		unit = 24.0 * time.Hour
	default:
		return nil, fmt.Errorf("error parsing duration: %s did not match expected format [0-9+](s|m|d|h)", duration)
	}

	amountStr := duration[:len(duration)-1]
	amount, err := strconv.ParseInt(amountStr, 10, 64)
	if err != nil {
		return nil, fmt.Errorf("error parsing duration: %s did not match expected format [0-9+](s|m|d|h)", duration)
	}

	dur := time.Duration(amount) * unit
	return &dur, nil
}

// ParseTimeRange returns a start and end time, respectively, which are converted from
// a duration and offset, defined as strings with Prometheus-style syntax.
func ParseTimeRange(duration, offset string) (*time.Time, *time.Time, error) {
	// endTime defaults to the current time, unless an offset is explicity declared,
	// in which case it shifts endTime back by given duration
	endTime := time.Now()
	if offset != "" {
		o, err := ParseDuration(offset)
		if err != nil {
			return nil, nil, fmt.Errorf("error parsing offset (%s): %s", offset, err)
		}
		endTime = endTime.Add(-1 * *o)
	}

	// if duration is defined in terms of days, convert to hours
	// e.g. convert "2d" to "48h"
	durationNorm, err := normalizeTimeParam(duration)
	if err != nil {
		return nil, nil, fmt.Errorf("error parsing duration (%s): %s", duration, err)
	}

	// convert time duration into start and end times, formatted
	// as ISO datetime strings
	dur, err := time.ParseDuration(durationNorm)
	if err != nil {
		return nil, nil, fmt.Errorf("errorf parsing duration (%s): %s", durationNorm, err)
	}
	startTime := endTime.Add(-1 * dur)

	return &startTime, &endTime, nil
}

func WrapDataWithMessage(data interface{}, err error, message string) []byte {
	var resp []byte

	if err != nil {
		klog.V(1).Infof("Error returned to client: %s", err.Error())
		resp, _ = json.Marshal(&DataEnvelope{
			Code:    http.StatusInternalServerError,
			Status:  "error",
			Message: err.Error(),
			Data:    data,
		})
	} else {
		resp, _ = json.Marshal(&DataEnvelope{
			Code:    http.StatusOK,
			Status:  "success",
			Data:    data,
			Message: message,
		})

	}

	return resp
}

func WrapData(data interface{}, err error) []byte {
	var resp []byte

	if err != nil {
		klog.V(1).Infof("Error returned to client: %s", err.Error())
		resp, _ = json.Marshal(&DataEnvelope{
			Code:    http.StatusInternalServerError,
			Status:  "error",
			Message: err.Error(),
			Data:    data,
		})
	} else {
		resp, _ = json.Marshal(&DataEnvelope{
			Code:   http.StatusOK,
			Status: "success",
			Data:   data,
		})

	}

	return resp
}

// RefreshPricingData needs to be called when a new node joins the fleet, since we cache the relevant subsets of pricing data to avoid storing the whole thing.
func (a *Accesses) RefreshPricingData(w http.ResponseWriter, r *http.Request, ps httprouter.Params) {
	w.Header().Set("Content-Type", "application/json")
	w.Header().Set("Access-Control-Allow-Origin", "*")

	err := a.Cloud.DownloadPricingData()

	w.Write(WrapData(nil, err))
}

func (a *Accesses) CostDataModel(w http.ResponseWriter, r *http.Request, ps httprouter.Params) {
	w.Header().Set("Content-Type", "application/json")
	w.Header().Set("Access-Control-Allow-Origin", "*")

	window := r.URL.Query().Get("timeWindow")
	offset := r.URL.Query().Get("offset")
	fields := r.URL.Query().Get("filterFields")
	namespace := r.URL.Query().Get("namespace")

	if offset != "" {
		offset = "offset " + offset
	}

	data, err := a.Model.ComputeCostData(a.PrometheusClient, a.KubeClientSet, a.Cloud, window, offset, namespace)

	if fields != "" {
		filteredData := filterFields(fields, data)
		w.Write(WrapData(filteredData, err))
	} else {
		w.Write(WrapData(data, err))
	}

}

func (a *Accesses) ClusterCosts(w http.ResponseWriter, r *http.Request, ps httprouter.Params) {
	w.Header().Set("Content-Type", "application/json")
	w.Header().Set("Access-Control-Allow-Origin", "*")

	window := r.URL.Query().Get("window")
	offset := r.URL.Query().Get("offset")

	data, err := ComputeClusterCosts(a.PrometheusClient, a.Cloud, window, offset, true)
	w.Write(WrapData(data, err))
}

func (a *Accesses) ClusterCostsOverTime(w http.ResponseWriter, r *http.Request, ps httprouter.Params) {
	w.Header().Set("Content-Type", "application/json")
	w.Header().Set("Access-Control-Allow-Origin", "*")

	start := r.URL.Query().Get("start")
	end := r.URL.Query().Get("end")
	window := r.URL.Query().Get("window")
	offset := r.URL.Query().Get("offset")

	data, err := ClusterCostsOverTime(a.PrometheusClient, a.Cloud, start, end, window, offset)
	w.Write(WrapData(data, err))
}

func (a *Accesses) CostDataModelRange(w http.ResponseWriter, r *http.Request, ps httprouter.Params) {
	w.Header().Set("Content-Type", "application/json")
	w.Header().Set("Access-Control-Allow-Origin", "*")

	start := r.URL.Query().Get("start")
	end := r.URL.Query().Get("end")
	window := r.URL.Query().Get("window")
	fields := r.URL.Query().Get("filterFields")
	namespace := r.URL.Query().Get("namespace")
	cluster := r.URL.Query().Get("cluster")
	remote := r.URL.Query().Get("remote")

	remoteEnabled := env.IsRemoteEnabled() && remote != "false"

	// Use Thanos Client if it exists (enabled) and remote flag set
	var pClient prometheusClient.Client
	if remote != "false" && a.ThanosClient != nil {
		pClient = a.ThanosClient
	} else {
		pClient = a.PrometheusClient
	}

	resolutionHours := 1.0
	data, err := a.Model.ComputeCostDataRange(pClient, a.KubeClientSet, a.Cloud, start, end, window, resolutionHours, namespace, cluster, remoteEnabled)
	if err != nil {
		w.Write(WrapData(nil, err))
	}
	if fields != "" {
		filteredData := filterFields(fields, data)
		w.Write(WrapData(filteredData, err))
	} else {
		w.Write(WrapData(data, err))
	}
}

// CostDataModelRangeLarge is experimental multi-cluster and long-term data storage in SQL support.
func (a *Accesses) CostDataModelRangeLarge(w http.ResponseWriter, r *http.Request, ps httprouter.Params) {
	w.Header().Set("Content-Type", "application/json")
	w.Header().Set("Access-Control-Allow-Origin", "*")

	startString := r.URL.Query().Get("start")
	endString := r.URL.Query().Get("end")
	windowString := r.URL.Query().Get("window")

	var start time.Time
	var end time.Time
	var err error

	if windowString == "" {
		windowString = "1h"
	}
	if startString != "" {
		start, err = time.Parse(RFC3339Milli, startString)
		if err != nil {
			klog.V(1).Infof("Error parsing time " + startString + ". Error: " + err.Error())
			w.Write(WrapData(nil, err))
		}
	} else {
		window, err := time.ParseDuration(windowString)
		if err != nil {
			w.Write(WrapData(nil, fmt.Errorf("Invalid duration '%s'", windowString)))

		}
		start = time.Now().Add(-2 * window)
	}
	if endString != "" {
		end, err = time.Parse(RFC3339Milli, endString)
		if err != nil {
			klog.V(1).Infof("Error parsing time " + endString + ". Error: " + err.Error())
			w.Write(WrapData(nil, err))
		}
	} else {
		end = time.Now()
	}

	remoteLayout := "2006-01-02T15:04:05Z"
	remoteStartStr := start.Format(remoteLayout)
	remoteEndStr := end.Format(remoteLayout)
	klog.V(1).Infof("Using remote database for query from %s to %s with window %s", startString, endString, windowString)

	data, err := CostDataRangeFromSQL("", "", windowString, remoteStartStr, remoteEndStr)
	w.Write(WrapData(data, err))
}

func parseAggregations(customAggregation, aggregator, filterType string) (string, []string, string) {
	var key string
	var filter string
	var val []string
	if customAggregation != "" {
		key = customAggregation
		filter = filterType
		val = strings.Split(customAggregation, ",")
	} else {
		aggregations := strings.Split(aggregator, ",")
		for i, agg := range aggregations {
			aggregations[i] = "kubernetes_" + agg
		}
		key = strings.Join(aggregations, ",")
		filter = "kubernetes_" + filterType
		val = aggregations
	}
	return key, val, filter
}

func (a *Accesses) OutofClusterCosts(w http.ResponseWriter, r *http.Request, ps httprouter.Params) {
	w.Header().Set("Content-Type", "application/json")
	w.Header().Set("Access-Control-Allow-Origin", "*")

	start := r.URL.Query().Get("start")
	end := r.URL.Query().Get("end")
	aggregator := r.URL.Query().Get("aggregator")
	customAggregation := r.URL.Query().Get("customAggregation")
	filterType := r.URL.Query().Get("filterType")
	filterValue := r.URL.Query().Get("filterValue")
	var data []*costAnalyzerCloud.OutOfClusterAllocation
	var err error
	_, aggregations, filter := parseAggregations(customAggregation, aggregator, filterType)
	data, err = a.Cloud.ExternalAllocations(start, end, aggregations, filter, filterValue, false)
	w.Write(WrapData(data, err))
}

func (a *Accesses) OutOfClusterCostsWithCache(w http.ResponseWriter, r *http.Request, ps httprouter.Params) {
	w.Header().Set("Content-Type", "application/json")
	w.Header().Set("Access-Control-Allow-Origin", "*")

	// start date for which to query costs, inclusive; format YYYY-MM-DD
	start := r.URL.Query().Get("start")
	// end date for which to query costs, inclusive; format YYYY-MM-DD
	end := r.URL.Query().Get("end")
	// aggregator sets the field by which to aggregate; default, prepended by "kubernetes_"
	kubernetesAggregation := r.URL.Query().Get("aggregator")
	// customAggregation allows full customization of aggregator w/o prepending
	customAggregation := r.URL.Query().Get("customAggregation")
	// disableCache, if set to "true", tells this function to recompute and
	// cache the requested data
	disableCache := r.URL.Query().Get("disableCache") == "true"
	// clearCache, if set to "true", tells this function to flush the cache,
	// then recompute and cache the requested data
	clearCache := r.URL.Query().Get("clearCache") == "true"

	filterType := r.URL.Query().Get("filterType")
	filterValue := r.URL.Query().Get("filterValue")

	aggregationkey, aggregation, filter := parseAggregations(customAggregation, kubernetesAggregation, filterType)

	// clear cache prior to checking the cache so that a clearCache=true
	// request always returns a freshly computed value
	if clearCache {
		a.OutOfClusterCache.Flush()
	}

	// attempt to retrieve cost data from cache
	key := fmt.Sprintf(`%s:%s:%s:%s:%s`, start, end, aggregationkey, filter, filterValue)
	if value, found := a.OutOfClusterCache.Get(key); found && !disableCache {
		if data, ok := value.([]*costAnalyzerCloud.OutOfClusterAllocation); ok {
			w.Write(WrapDataWithMessage(data, nil, fmt.Sprintf("out of cluster cache hit: %s", key)))
			return
		}
		klog.Errorf("caching error: failed to type cast data: %s", key)
	}

	data, err := a.Cloud.ExternalAllocations(start, end, aggregation, filter, filterValue, false)
	if err == nil {
		a.OutOfClusterCache.Set(key, data, cache.DefaultExpiration)
	}

	w.Write(WrapDataWithMessage(data, err, fmt.Sprintf("out of cluser cache miss: %s", key)))
}

func (p *Accesses) GetAllNodePricing(w http.ResponseWriter, r *http.Request, ps httprouter.Params) {
	w.Header().Set("Content-Type", "application/json")
	w.Header().Set("Access-Control-Allow-Origin", "*")

	data, err := p.Cloud.AllNodePricing()
	w.Write(WrapData(data, err))
}

func (p *Accesses) GetConfigs(w http.ResponseWriter, r *http.Request, ps httprouter.Params) {
	w.Header().Set("Content-Type", "application/json")
	w.Header().Set("Access-Control-Allow-Origin", "*")
	data, err := p.Cloud.GetConfig()
	w.Write(WrapData(data, err))
}

func (p *Accesses) UpdateSpotInfoConfigs(w http.ResponseWriter, r *http.Request, ps httprouter.Params) {
	w.Header().Set("Content-Type", "application/json")
	w.Header().Set("Access-Control-Allow-Origin", "*")
	data, err := p.Cloud.UpdateConfig(r.Body, costAnalyzerCloud.SpotInfoUpdateType)
	if err != nil {
		w.Write(WrapData(data, err))
		return
	}
	w.Write(WrapData(data, err))
	err = p.Cloud.DownloadPricingData()
	if err != nil {
		klog.V(1).Infof("Error redownloading data on config update: %s", err.Error())
	}
	return
}

func (p *Accesses) UpdateAthenaInfoConfigs(w http.ResponseWriter, r *http.Request, ps httprouter.Params) {
	w.Header().Set("Content-Type", "application/json")
	w.Header().Set("Access-Control-Allow-Origin", "*")
	data, err := p.Cloud.UpdateConfig(r.Body, costAnalyzerCloud.AthenaInfoUpdateType)
	if err != nil {
		w.Write(WrapData(data, err))
		return
	}
	w.Write(WrapData(data, err))
	return
}

func (p *Accesses) UpdateBigQueryInfoConfigs(w http.ResponseWriter, r *http.Request, ps httprouter.Params) {
	w.Header().Set("Content-Type", "application/json")
	w.Header().Set("Access-Control-Allow-Origin", "*")
	data, err := p.Cloud.UpdateConfig(r.Body, costAnalyzerCloud.BigqueryUpdateType)
	if err != nil {
		w.Write(WrapData(data, err))
		return
	}
	w.Write(WrapData(data, err))
	return
}

func (p *Accesses) UpdateConfigByKey(w http.ResponseWriter, r *http.Request, ps httprouter.Params) {
	w.Header().Set("Content-Type", "application/json")
	w.Header().Set("Access-Control-Allow-Origin", "*")
	data, err := p.Cloud.UpdateConfig(r.Body, "")
	if err != nil {
		w.Write(WrapData(data, err))
		return
	}
	w.Write(WrapData(data, err))
	return
}

func (p *Accesses) ManagementPlatform(w http.ResponseWriter, r *http.Request, ps httprouter.Params) {
	w.Header().Set("Content-Type", "application/json")
	w.Header().Set("Access-Control-Allow-Origin", "*")

	data, err := p.Cloud.GetManagementPlatform()
	if err != nil {
		w.Write(WrapData(data, err))
		return
	}
	w.Write(WrapData(data, err))
	return
}

func (p *Accesses) ClusterInfo(w http.ResponseWriter, r *http.Request, ps httprouter.Params) {
	w.Header().Set("Content-Type", "application/json")
	w.Header().Set("Access-Control-Allow-Origin", "*")

	data, err := p.Cloud.ClusterInfo()

	kc, ok := p.KubeClientSet.(*kubernetes.Clientset)
	if ok && data != nil {
		v, err := kc.ServerVersion()
		if err != nil {
			klog.Infof("Could not get k8s version info: %s", err.Error())
		} else if v != nil {
			data["version"] = v.Major + "." + v.Minor
		}
	} else {
		klog.Infof("Could not get k8s version info: %s", err.Error())
	}

	// Include Product Reporting Flags with Cluster Info
	writeReportingFlags(data)

	// Include Thanos Offset Duration if Applicable
	if thanos.IsEnabled() {
		data["thanosOffset"] = thanos.Offset()
	}

	w.Write(WrapData(data, err))
}

func (p *Accesses) GetPrometheusMetadata(w http.ResponseWriter, _ *http.Request, _ httprouter.Params) {
	w.Header().Set("Content-Type", "application/json")
	w.Header().Set("Access-Control-Allow-Origin", "*")
	w.Write(WrapData(ValidatePrometheus(p.PrometheusClient, false)))
}

func (a *Accesses) recordPrices() {
	go func() {
		defer errors.HandlePanic()

		containerSeen := make(map[string]bool)
		nodeSeen := make(map[string]bool)
		pvSeen := make(map[string]bool)
		pvcSeen := make(map[string]bool)

		getKeyFromLabelStrings := func(labels ...string) string {
			return strings.Join(labels, ",")
		}
		getLabelStringsFromKey := func(key string) []string {
			return strings.Split(key, ",")
		}

		var defaultRegion string = ""
		nodeList := a.Model.Cache.GetAllNodes()
		if len(nodeList) > 0 {
			defaultRegion = nodeList[0].Labels[v1.LabelZoneRegion]
		}

		for {
			klog.V(4).Info("Recording prices...")
			podlist := a.Model.Cache.GetAllPods()
			podStatus := make(map[string]v1.PodPhase)
			for _, pod := range podlist {
				podStatus[pod.Name] = pod.Status.Phase
			}

			cfg, _ := a.Cloud.GetConfig()

			// Record network pricing at global scope
			networkCosts, err := a.Cloud.NetworkPricing()
			if err != nil {
				klog.V(4).Infof("Failed to retrieve network costs: %s", err.Error())
			} else {
				a.NetworkZoneEgressRecorder.Set(networkCosts.ZoneNetworkEgressCost)
				a.NetworkRegionEgressRecorder.Set(networkCosts.RegionNetworkEgressCost)
				a.NetworkInternetEgressRecorder.Set(networkCosts.InternetNetworkEgressCost)
			}

			data, err := a.Model.ComputeCostData(a.PrometheusClient, a.KubeClientSet, a.Cloud, "2m", "", "")
			if err != nil {
				klog.V(1).Info("Error in price recording: " + err.Error())
				// zero the for loop so the time.Sleep will still work
				data = map[string]*CostData{}
			}

			nodes, err := a.Model.GetNodeCost(a.Cloud)
			for nodeName, node := range nodes {
				// Emit costs, guarding against NaN inputs for custom pricing.
				cpuCost, _ := strconv.ParseFloat(node.VCPUCost, 64)
				if math.IsNaN(cpuCost) || math.IsInf(cpuCost, 0) {
					cpuCost, _ = strconv.ParseFloat(cfg.CPU, 64)
					if math.IsNaN(cpuCost) || math.IsInf(cpuCost, 0) {
						cpuCost = 0
					}
				}
				cpu, _ := strconv.ParseFloat(node.VCPU, 64)
				if math.IsNaN(cpu) || math.IsInf(cpu, 0) {
					cpu = 1 // Assume 1 CPU
				}
				ramCost, _ := strconv.ParseFloat(node.RAMCost, 64)
				if math.IsNaN(ramCost) || math.IsInf(ramCost, 0) {
					ramCost, _ = strconv.ParseFloat(cfg.RAM, 64)
					if math.IsNaN(ramCost) || math.IsInf(ramCost, 0) {
						ramCost = 0
					}
				}
				ram, _ := strconv.ParseFloat(node.RAMBytes, 64)
				if math.IsNaN(ram) || math.IsInf(ram, 0) {
					ram = 0
				}
				gpu, _ := strconv.ParseFloat(node.GPU, 64)
				if math.IsNaN(gpu) || math.IsInf(gpu, 0) {
					gpu = 0
				}
				gpuCost, _ := strconv.ParseFloat(node.GPUCost, 64)
				if math.IsNaN(gpuCost) || math.IsInf(gpuCost, 0) {
					gpuCost, _ = strconv.ParseFloat(cfg.GPU, 64)
					if math.IsNaN(gpuCost) || math.IsInf(gpuCost, 0) {
						gpuCost = 0
					}
				}
				nodeType := node.InstanceType
				nodeRegion := node.Region

				totalCost := cpu*cpuCost + ramCost*(ram/1024/1024/1024) + gpu*gpuCost

				a.CPUPriceRecorder.WithLabelValues(nodeName, nodeName, nodeType, nodeRegion).Set(cpuCost)
				a.RAMPriceRecorder.WithLabelValues(nodeName, nodeName, nodeType, nodeRegion).Set(ramCost)
				a.GPUPriceRecorder.WithLabelValues(nodeName, nodeName, nodeType, nodeRegion).Set(gpuCost)
				a.NodeTotalPriceRecorder.WithLabelValues(nodeName, nodeName, nodeType, nodeRegion).Set(totalCost)
				labelKey := getKeyFromLabelStrings(nodeName, nodeName)
				nodeSeen[labelKey] = true
			}

			for _, costs := range data {
				nodeName := costs.NodeName

				namespace := costs.Namespace
				podName := costs.PodName
				containerName := costs.Name

				if costs.PVCData != nil {
					for _, pvc := range costs.PVCData {
						if pvc.Volume != nil {
							a.PVAllocationRecorder.WithLabelValues(namespace, podName, pvc.Claim, pvc.VolumeName).Set(pvc.Values[0].Value)
							labelKey := getKeyFromLabelStrings(namespace, podName, pvc.Claim, pvc.VolumeName)
							pvcSeen[labelKey] = true
						}
					}
				}

				if len(costs.RAMAllocation) > 0 {
					a.RAMAllocationRecorder.WithLabelValues(namespace, podName, containerName, nodeName, nodeName).Set(costs.RAMAllocation[0].Value)
				}
				if len(costs.CPUAllocation) > 0 {
					a.CPUAllocationRecorder.WithLabelValues(namespace, podName, containerName, nodeName, nodeName).Set(costs.CPUAllocation[0].Value)
				}
				if len(costs.GPUReq) > 0 {
					// allocation here is set to the request because shared GPU usage not yet supported.
					a.GPUAllocationRecorder.WithLabelValues(namespace, podName, containerName, nodeName, nodeName).Set(costs.GPUReq[0].Value)
				}
				labelKey := getKeyFromLabelStrings(namespace, podName, containerName, nodeName, nodeName)
				if podStatus[podName] == v1.PodRunning { // Only report data for current pods
					containerSeen[labelKey] = true
				} else {
					containerSeen[labelKey] = false
				}

				storageClasses := a.Model.Cache.GetAllStorageClasses()
				storageClassMap := make(map[string]map[string]string)
				for _, storageClass := range storageClasses {
					params := storageClass.Parameters
					storageClassMap[storageClass.ObjectMeta.Name] = params
					if storageClass.GetAnnotations()["storageclass.kubernetes.io/is-default-class"] == "true" || storageClass.GetAnnotations()["storageclass.beta.kubernetes.io/is-default-class"] == "true" {
						storageClassMap["default"] = params
						storageClassMap[""] = params
					}
				}

				pvs := a.Model.Cache.GetAllPersistentVolumes()
				for _, pv := range pvs {
					parameters, ok := storageClassMap[pv.Spec.StorageClassName]
					if !ok {
						klog.V(4).Infof("Unable to find parameters for storage class \"%s\". Does pv \"%s\" have a storageClassName?", pv.Spec.StorageClassName, pv.Name)
					}
					var region string
					if r, ok := pv.Labels[v1.LabelZoneRegion]; ok {
						region = r
					} else {
						region = defaultRegion
					}
					cacPv := &costAnalyzerCloud.PV{
						Class:      pv.Spec.StorageClassName,
						Region:     region,
						Parameters: parameters,
					}
					GetPVCost(cacPv, pv, a.Cloud, region)
					c, _ := strconv.ParseFloat(cacPv.Cost, 64)
					a.PersistentVolumePriceRecorder.WithLabelValues(pv.Name, pv.Name).Set(c)
					labelKey := getKeyFromLabelStrings(pv.Name, pv.Name)
					pvSeen[labelKey] = true
				}
			}
			for labelString, seen := range nodeSeen {
				if !seen {
					labels := getLabelStringsFromKey(labelString)
					a.NodeTotalPriceRecorder.DeleteLabelValues(labels...)
					a.CPUPriceRecorder.DeleteLabelValues(labels...)
					a.GPUPriceRecorder.DeleteLabelValues(labels...)
					a.RAMPriceRecorder.DeleteLabelValues(labels...)
					delete(nodeSeen, labelString)
				}
				nodeSeen[labelString] = false
			}
			for labelString, seen := range containerSeen {
				if !seen {
					labels := getLabelStringsFromKey(labelString)
					a.RAMAllocationRecorder.DeleteLabelValues(labels...)
					a.CPUAllocationRecorder.DeleteLabelValues(labels...)
					a.GPUAllocationRecorder.DeleteLabelValues(labels...)
					delete(containerSeen, labelString)
				}
				containerSeen[labelString] = false
			}
			for labelString, seen := range pvSeen {
				if !seen {
					labels := getLabelStringsFromKey(labelString)
					a.PersistentVolumePriceRecorder.DeleteLabelValues(labels...)
					delete(pvSeen, labelString)
				}
				pvSeen[labelString] = false
			}
			for labelString, seen := range pvcSeen {
				if !seen {
					labels := getLabelStringsFromKey(labelString)
					a.PVAllocationRecorder.DeleteLabelValues(labels...)
					delete(pvcSeen, labelString)
				}
				pvcSeen[labelString] = false
			}
			time.Sleep(time.Minute)
		}
	}()
}

// Creates a new ClusterManager instance using a boltdb storage. If that fails,
// then we fall back to a memory-only storage.
func newClusterManager() *cm.ClusterManager {
	clustersConfigFile := "/var/configs/clusters/default-clusters.yaml"

	// Return a memory-backed cluster manager populated by configmap
	return cm.NewConfiguredClusterManager(cm.NewMapDBClusterStorage(), clustersConfigFile)

	// NOTE: The following should be used with a persistent disk store. Since the
	// NOTE: configmap approach is currently the "persistent" source (entries are read-only
	// NOTE: on the backend), we don't currently need to store on disk.
	/*
		path := env.GetConfigPath()
		db, err := bolt.Open(path+"costmodel.db", 0600, nil)
		if err != nil {
			klog.V(1).Infof("[Error] Failed to create costmodel.db: %s", err.Error())
			return cm.NewConfiguredClusterManager(cm.NewMapDBClusterStorage(), clustersConfigFile)
		}

		store, err := cm.NewBoltDBClusterStorage("clusters", db)
		if err != nil {
			klog.V(1).Infof("[Error] Failed to Create Cluster Storage: %s", err.Error())
			return cm.NewConfiguredClusterManager(cm.NewMapDBClusterStorage(), clustersConfigFile)
		}

		return cm.NewConfiguredClusterManager(store, clustersConfigFile)
	*/
}

type ConfigWatchers struct {
	ConfigmapName string
	WatchFunc     func(string, map[string]string) error
}

// captures the panic event in sentry
func capturePanicEvent(err string, stack string) {
	msg := fmt.Sprintf("Panic: %s\nStackTrace: %s\n", err, stack)
	sentry.CurrentHub().CaptureEvent(&sentry.Event{
		Level:   sentry.LevelError,
		Message: msg,
	})
	sentry.Flush(5 * time.Second)
}

// handle any panics reported by the errors package
func handlePanic(p errors.Panic) bool {
	err := p.Error

	if err != nil {
		if err, ok := err.(error); ok {
			capturePanicEvent(err.Error(), p.Stack)
		}

		if err, ok := err.(string); ok {
			capturePanicEvent(err, p.Stack)
		}
	}

	// Return true to recover iff the type is http, otherwise allow kubernetes
	// to recover.
	return p.Type == errors.PanicTypeHTTP
}

func Initialize(additionalConfigWatchers ...ConfigWatchers) {
	klog.InitFlags(nil)
	flag.Set("v", "3")
	flag.Parse()
	klog.V(1).Infof("Starting cost-model (git commit \"%s\")", gitCommit)

	var err error
	if errorReportingEnabled {
		err = sentry.Init(sentry.ClientOptions{Release: gitCommit})
		if err != nil {
			klog.Infof("Failed to initialize sentry for error reporting")
		} else {
			err = errors.SetPanicHandler(handlePanic)
			if err != nil {
				klog.Infof("Failed to set panic handler: %s", err)
			}
		}
	}

	address := env.GetPrometheusServerEndpoint()
	if address == "" {
		klog.Fatalf("No address for prometheus set in $%s. Aborting.", env.PrometheusServerEndpointEnvVar)
	}

	queryConcurrency := env.GetMaxQueryConcurrency()
	klog.Infof("Prometheus/Thanos Client Max Concurrency set to %d", queryConcurrency)

	var LongTimeoutRoundTripper http.RoundTripper = &http.Transport{ // may be necessary for long prometheus queries. TODO: make this configurable
		Proxy: http.ProxyFromEnvironment,
		DialContext: (&net.Dialer{
			Timeout:   120 * time.Second,
			KeepAlive: 120 * time.Second,
		}).DialContext,
		TLSHandshakeTimeout: 10 * time.Second,
	}

	pc := prometheusClient.Config{
		Address:      address,
		RoundTripper: LongTimeoutRoundTripper,
	}
	promCli, _ := prom.NewRateLimitedClient(pc, queryConcurrency, "", "")

	m, err := ValidatePrometheus(promCli, false)
	if err != nil || m.Running == false {
		if err != nil {
			klog.Errorf("Failed to query prometheus at %s. Error: %s . Troubleshooting help available at: %s", address, err.Error(), prometheusTroubleshootingEp)
		} else if m.Running == false {
			klog.Errorf("Prometheus at %s is not running. Troubleshooting help available at: %s", address, prometheusTroubleshootingEp)
		}
		api := prometheusAPI.NewAPI(promCli)
		_, err = api.Config(context.Background())
		if err != nil {
			klog.Infof("No valid prometheus config file at %s. Error: %s . Troubleshooting help available at: %s. Ignore if using cortex/thanos here.", address, err.Error(), prometheusTroubleshootingEp)
		} else {
			klog.V(1).Info("Retrieved a prometheus config file from: " + address)
		}
	} else {
		klog.V(1).Info("Success: retrieved the 'up' query against prometheus at: " + address)
	}

	// Kubernetes API setup
	kc, err := rest.InClusterConfig()
	if err != nil {
		panic(err.Error())
	}
	kubeClientset, err := kubernetes.NewForConfig(kc)
	if err != nil {
		panic(err.Error())
	}

	// Create Kubernetes Cluster Cache + Watchers
	k8sCache := clustercache.NewKubernetesClusterCache(kubeClientset)
	k8sCache.Run()

	cloudProviderKey := env.GetCloudProviderAPIKey()
	cloudProvider, err := costAnalyzerCloud.NewProvider(k8sCache, cloudProviderKey)
	if err != nil {
		panic(err.Error())
	}

	watchConfigFunc := func(c interface{}) {
		conf := c.(*v1.ConfigMap)
		if conf.GetName() == "pricing-configs" {
			_, err := cloudProvider.UpdateConfigFromConfigMap(conf.Data)
			if err != nil {
				klog.Infof("ERROR UPDATING %s CONFIG: %s", "pricing-configs", err.Error())
			}
		}
		for _, cw := range additionalConfigWatchers {
			if conf.GetName() == cw.ConfigmapName {
				err := cw.WatchFunc(conf.GetName(), conf.Data)
				if err != nil {
					klog.Infof("ERROR UPDATING %s CONFIG: %s", cw.ConfigmapName, err.Error())
				}
			}
		}
	}
	kubecostNamespace := env.GetKubecostNamespace()
	// We need an initial invocation because the init of the cache has happened before we had access to the provider.
	configs, err := kubeClientset.CoreV1().ConfigMaps(kubecostNamespace).Get("pricing-configs", metav1.GetOptions{})
	if err != nil {
		klog.Infof("No %s configmap found at installtime, using existing configs: %s", "pricing-configs", err.Error())
	} else {
		watchConfigFunc(configs)
	}

	for _, cw := range additionalConfigWatchers {
		configs, err := kubeClientset.CoreV1().ConfigMaps(kubecostNamespace).Get(cw.ConfigmapName, metav1.GetOptions{})
		if err != nil {
			klog.Infof("No %s configmap found at installtime, using existing configs: %s", cw.ConfigmapName, err.Error())
		} else {
			watchConfigFunc(configs)
		}
	}

	k8sCache.SetConfigMapUpdateFunc(watchConfigFunc)

	// TODO: General Architecture Note: Several passes have been made to modularize a lot of
	// TODO: our code, but the router still continues to be the obvious entry point for new \
	// TODO: features. We should look to spliting out the actual "router" functionality and
	// TODO: implement a builder -> controller for stitching new features and other dependencies.
	clusterManager := newClusterManager()

	cpuGv := prometheus.NewGaugeVec(prometheus.GaugeOpts{
		Name: "node_cpu_hourly_cost",
		Help: "node_cpu_hourly_cost hourly cost for each cpu on this node",
	}, []string{"instance", "node", "instance_type", "region"})

	ramGv := prometheus.NewGaugeVec(prometheus.GaugeOpts{
		Name: "node_ram_hourly_cost",
		Help: "node_ram_hourly_cost hourly cost for each gb of ram on this node",
	}, []string{"instance", "node", "instance_type", "region"})

	gpuGv := prometheus.NewGaugeVec(prometheus.GaugeOpts{
		Name: "node_gpu_hourly_cost",
		Help: "node_gpu_hourly_cost hourly cost for each gpu on this node",
	}, []string{"instance", "node", "instance_type", "region"})

	totalGv := prometheus.NewGaugeVec(prometheus.GaugeOpts{
		Name: "node_total_hourly_cost",
		Help: "node_total_hourly_cost Total node cost per hour",
	}, []string{"instance", "node", "instance_type", "region"})

	pvGv := prometheus.NewGaugeVec(prometheus.GaugeOpts{
		Name: "pv_hourly_cost",
		Help: "pv_hourly_cost Cost per GB per hour on a persistent disk",
	}, []string{"volumename", "persistentvolume"})

	RAMAllocation := prometheus.NewGaugeVec(prometheus.GaugeOpts{
		Name: "container_memory_allocation_bytes",
		Help: "container_memory_allocation_bytes Bytes of RAM used",
	}, []string{"namespace", "pod", "container", "instance", "node"})

	CPUAllocation := prometheus.NewGaugeVec(prometheus.GaugeOpts{
		Name: "container_cpu_allocation",
		Help: "container_cpu_allocation Percent of a single CPU used in a minute",
	}, []string{"namespace", "pod", "container", "instance", "node"})

	GPUAllocation := prometheus.NewGaugeVec(prometheus.GaugeOpts{
		Name: "container_gpu_allocation",
		Help: "container_gpu_allocation GPU used",
	}, []string{"namespace", "pod", "container", "instance", "node"})
	PVAllocation := prometheus.NewGaugeVec(prometheus.GaugeOpts{
		Name: "pod_pvc_allocation",
		Help: "pod_pvc_allocation Bytes used by a PVC attached to a pod",
	}, []string{"namespace", "pod", "persistentvolumeclaim", "persistentvolume"})

	NetworkZoneEgressRecorder := prometheus.NewGauge(prometheus.GaugeOpts{
		Name: "kubecost_network_zone_egress_cost",
		Help: "kubecost_network_zone_egress_cost Total cost per GB egress across zones",
	})
	NetworkRegionEgressRecorder := prometheus.NewGauge(prometheus.GaugeOpts{
		Name: "kubecost_network_region_egress_cost",
		Help: "kubecost_network_region_egress_cost Total cost per GB egress across regions",
	})
	NetworkInternetEgressRecorder := prometheus.NewGauge(prometheus.GaugeOpts{
		Name: "kubecost_network_internet_egress_cost",
		Help: "kubecost_network_internet_egress_cost Total cost per GB of internet egress.",
	})

	prometheus.MustRegister(cpuGv)
	prometheus.MustRegister(ramGv)
	prometheus.MustRegister(gpuGv)
	prometheus.MustRegister(totalGv)
	prometheus.MustRegister(pvGv)
	prometheus.MustRegister(RAMAllocation)
	prometheus.MustRegister(CPUAllocation)
	prometheus.MustRegister(PVAllocation)
	prometheus.MustRegister(GPUAllocation)
	prometheus.MustRegister(NetworkZoneEgressRecorder, NetworkRegionEgressRecorder, NetworkInternetEgressRecorder)
	prometheus.MustRegister(ServiceCollector{
		KubeClientSet: kubeClientset,
	})
	prometheus.MustRegister(DeploymentCollector{
		KubeClientSet: kubeClientset,
	})
	prometheus.MustRegister(StatefulsetCollector{
		KubeClientSet: kubeClientset,
	})

	// cache responses from model for a default of 5 minutes; clear expired responses every 10 minutes
	outOfClusterCache := cache.New(time.Minute*5, time.Minute*10)

	A = Accesses{
		PrometheusClient:              promCli,
		KubeClientSet:                 kubeClientset,
		ClusterManager:                clusterManager,
		Cloud:                         cloudProvider,
		CPUPriceRecorder:              cpuGv,
		RAMPriceRecorder:              ramGv,
		GPUPriceRecorder:              gpuGv,
		NodeTotalPriceRecorder:        totalGv,
		RAMAllocationRecorder:         RAMAllocation,
		CPUAllocationRecorder:         CPUAllocation,
		GPUAllocationRecorder:         GPUAllocation,
		PVAllocationRecorder:          PVAllocation,
		NetworkZoneEgressRecorder:     NetworkZoneEgressRecorder,
		NetworkRegionEgressRecorder:   NetworkRegionEgressRecorder,
		NetworkInternetEgressRecorder: NetworkInternetEgressRecorder,
		PersistentVolumePriceRecorder: pvGv,
		Model:                         NewCostModel(k8sCache),
		OutOfClusterCache:             outOfClusterCache,
	}

	remoteEnabled := env.IsRemoteEnabled()
	if remoteEnabled {
		info, err := cloudProvider.ClusterInfo()
		klog.Infof("Saving cluster  with id:'%s', and name:'%s' to durable storage", info["id"], info["name"])
		if err != nil {
			klog.Infof("Error saving cluster id %s", err.Error())
		}
		_, _, err = costAnalyzerCloud.GetOrCreateClusterMeta(info["id"], info["name"])
		if err != nil {
			klog.Infof("Unable to set cluster id '%s' for cluster '%s', %s", info["id"], info["name"], err.Error())
		}
	}

	// Thanos Client
	if thanos.IsEnabled() {
		thanosUrl := thanos.QueryURL()

		if thanosUrl != "" {
			var thanosRT http.RoundTripper = &http.Transport{
				Proxy: http.ProxyFromEnvironment,
				DialContext: (&net.Dialer{
					Timeout:   120 * time.Second,
					KeepAlive: 120 * time.Second,
				}).DialContext,
				TLSHandshakeTimeout: 10 * time.Second,
			}

			thanosConfig := prometheusClient.Config{
				Address:      thanosUrl,
				RoundTripper: thanosRT,
			}

			thanosCli, _ := prom.NewRateLimitedClient(thanosConfig, queryConcurrency, multiclusterDBBasicAuthUsername, multiclusterDBBasicAuthPW)

			_, err = ValidatePrometheus(thanosCli, true)
			if err != nil {
				klog.V(1).Infof("[Warning] Failed to query Thanos at %s. Error: %s.", thanosUrl, err.Error())
				A.ThanosClient = thanosCli
			} else {
				klog.V(1).Info("Success: retrieved the 'up' query against Thanos at: " + thanosUrl)

				A.ThanosClient = thanosCli
			}

		} else {
			klog.Infof("Error resolving environment variable: $%s", env.ThanosQueryUrlEnvVar)
		}
	}

	err = A.Cloud.DownloadPricingData()
	if err != nil {
		klog.V(1).Info("Failed to download pricing data: " + err.Error())
	}

	A.recordPrices()

	managerEndpoints := cm.NewClusterManagerEndpoints(A.ClusterManager)

	Router.GET("/costDataModel", A.CostDataModel)
	Router.GET("/costDataModelRange", A.CostDataModelRange)
	Router.GET("/costDataModelRangeLarge", A.CostDataModelRangeLarge)
	Router.GET("/outOfClusterCosts", A.OutOfClusterCostsWithCache)
	Router.GET("/allNodePricing", A.GetAllNodePricing)
	Router.POST("/refreshPricing", A.RefreshPricingData)
	Router.GET("/clusterCostsOverTime", A.ClusterCostsOverTime)
	Router.GET("/clusterCosts", A.ClusterCosts)
	Router.GET("/validatePrometheus", A.GetPrometheusMetadata)
	Router.GET("/managementPlatform", A.ManagementPlatform)
	Router.GET("/clusterInfo", A.ClusterInfo)
	Router.GET("/clusters", managerEndpoints.GetAllClusters)
	Router.PUT("/clusters", managerEndpoints.PutCluster)
	Router.DELETE("/clusters/:id", managerEndpoints.DeleteCluster)
}<|MERGE_RESOLUTION|>--- conflicted
+++ resolved
@@ -45,21 +45,13 @@
 
 var (
 	// gitCommit is set by the build system
-<<<<<<< HEAD
 	gitCommit                       string
-	logCollectionEnabled            bool   = strings.EqualFold(os.Getenv(logCollectionEnvVar), "true")
-	productAnalyticsEnabled         bool   = strings.EqualFold(os.Getenv(productAnalyticsEnvVar), "true")
-	errorReportingEnabled           bool   = strings.EqualFold(os.Getenv(errorReportingEnvVar), "true")
-	valuesReportingEnabled          bool   = strings.EqualFold(os.Getenv(valuesReportingEnvVar), "true")
-	multiclusterDBBasicAuthUsername string = os.Getenv("MC_BASIC_AUTH_USERNAME")
-	multiclusterDBBasicAuthPW       string = os.Getenv("MC_BASIC_AUTH_PW")
-=======
-	gitCommit               string
-	logCollectionEnabled    bool = env.IsLogCollectionEnabled()
-	productAnalyticsEnabled bool = env.IsProductAnalyticsEnabled()
-	errorReportingEnabled   bool = env.IsErrorReportingEnabled()
-	valuesReportingEnabled  bool = env.IsValuesReportingEnabled()
->>>>>>> 8207eeff
+	logCollectionEnabled            bool   = env.IsLogCollectionEnabled()
+	productAnalyticsEnabled         bool   = env.IsProductAnalyticsEnabled()
+	errorReportingEnabled           bool   = env.IsErrorReportingEnabled()
+	valuesReportingEnabled          bool   = env.IsValuesReportingEnabled()
+	multiclusterDBBasicAuthUsername string = env.GetMultiClusterBasicAuthUsername()
+	multiclusterDBBasicAuthPW       string = env.GetMultiClusterBasicAuthPassword()
 )
 
 var Router = httprouter.New()
